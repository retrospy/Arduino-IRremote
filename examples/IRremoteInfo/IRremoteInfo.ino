/*
 * IRremote: IRremoteInfo - prints relevant config info & settings for IRremote over serial
 * Intended to help identify & troubleshoot the various settings of IRremote
 * For example, sometimes users are unsure of which pin is used for Tx or the RAWBUF values
 * This example can be used to assist the user directly or with support.
 * Intended to help identify & troubleshoot the various settings of IRremote
 * Hopefully this utility will be a useful tool for support & troubleshooting for IRremote
 * Check out the blog post describing the sketch via http://www.analysir.com/blog/2015/11/28/helper-utility-for-troubleshooting-irremote/
 * Version 1.0 November 2015
 * Original Author: AnalysIR - IR software & modules for Makers & Pros, visit http://www.AnalysIR.com
 */

#include <IRremote.h>

// Function declarations for non Arduino IDE's
void dumpHeader();
void dumpRAWBUF();
void dumpTIMER();
void dumpTimerPin();
void dumpClock();
void dumpPlatform();
void dumpPulseParams();
void dumpSignalParams();
void dumpArduinoIDE();
void dumpDebugMode();
void dumpProtocols();
void dumpFooter();
void printSendEnabled(int flag);
void printDecodeEnabled(int flag);

void setup() {
    Serial.begin(115200);
#if defined(__AVR_ATmega32U4__)
    while (!Serial); //delay for Leonardo, but this loops forever for Maple Serial
#endif
    // Just to know which program is running on my Arduino
    Serial.println(F("START " __FILE__ " from " __DATE__));

    //Runs only once per restart of the Arduino.
    dumpHeader();
    dumpRAWBUF();
    dumpTIMER();
    dumpTimerPin();
    dumpClock();
    dumpPlatform();
    dumpPulseParams();
    dumpSignalParams();
    dumpArduinoIDE();
    dumpDebugMode();
    dumpProtocols();
    dumpFooter();
}

void loop() {
    //nothing to do!
}

void dumpRAWBUF() {
    Serial.print(F("RAWBUF: "));
    Serial.println(RAWBUF);
}

void dumpTIMER() {
    boolean flag = false;
#ifdef IR_USE_TIMER1
    Serial.print(F("Timer defined for use: "));
    Serial.println(F("Timer1"));
    flag = true;
#endif
#ifdef IR_USE_TIMER2
  Serial.print(F("Timer defined for use: ")); Serial.println(F("Timer2")); flag = true;
#endif
#ifdef IR_USE_TIMER3
  Serial.print(F("Timer defined for use: ")); Serial.println(F("Timer3")); flag = true;
#endif
#ifdef IR_USE_TIMER4
  Serial.print(F("Timer defined for use: ")); Serial.println(F("Timer4")); flag = true;
#endif
#ifdef IR_USE_TIMER5
  Serial.print(F("Timer defined for use: ")); Serial.println(F("Timer5")); flag = true;
#endif
#ifdef IR_USE_TIMER4_HS
  Serial.print(F("Timer defined for use: ")); Serial.println(F("Timer4_HS")); flag = true;
#endif
#ifdef IR_USE_TIMER_CMT
  Serial.print(F("Timer defined for use: ")); Serial.println(F("Timer_CMT")); flag = true;
#endif
#ifdef IR_USE_TIMER_TPM1
  Serial.print(F("Timer defined for use: ")); Serial.println(F("Timer_TPM1")); flag = true;
#endif
#ifdef IR_USE_TIMER_TINY0
  Serial.print(F("Timer defined for use: ")); Serial.println(F("Timer_TINY0")); flag = true;
#endif

    if (!flag) {
        Serial.print(F("Timer Error: "));
        Serial.println(F("not defined"));
    }
}

void dumpTimerPin() {
    Serial.print(F("IR Tx Pin: "));
    Serial.println(SEND_PIN);
}

void dumpClock() {
    Serial.print(F("MCU Clock: "));
    Serial.println(F_CPU);
}

void dumpPlatform() {
    Serial.print(F("MCU Platform: "));

#if defined(__AVR_ATmega1280__)
  Serial.println(F("Arduino Mega1280"));
#elif  defined(__AVR_ATmega2560__)
  Serial.println(F("Arduino Mega2560"));
#elif defined(__AVR_AT90USB162__)
  Serial.println(F("Teensy 1.0 / AT90USB162"));
  // Teensy 2.0
#elif defined(__AVR_ATmega32U4__)
  Serial.println(F("Arduino Leonardo / Yun / Teensy 1.0 / ATmega32U4"));
#elif defined(__MK20DX128__) || defined(__MK20DX256__)
  Serial.println(F("Teensy 3.0 / Teensy 3.1 / MK20DX128 / MK20DX256"));
#elif defined(__MKL26Z64__)
  Serial.println(F("Teensy-LC / MKL26Z64"));
#elif defined(__AVR_AT90USB646__)
  Serial.println(F("Teensy++ 1.0 / AT90USB646"));
#elif defined(__AVR_AT90USB1286__)
  Serial.println(F("Teensy++ 2.0 / AT90USB1286"));
#elif defined(__AVR_ATmega1284__) || defined(__AVR_ATmega1284P__)
  Serial.println(F("ATmega1284"));
#elif defined(__AVR_ATmega644__) || defined(__AVR_ATmega644P__)
  Serial.println(F("ATmega644"));
#elif defined(__AVR_ATmega324P__) || defined(__AVR_ATmega324A__) || defined(__AVR_ATmega324PA__)
  Serial.println(F("ATmega324"));
#elif defined(__AVR_ATmega164A__) || defined(__AVR_ATmega164P__)
  Serial.println(F("ATmega164"));
#elif defined(__AVR_ATmega128__)
  Serial.println(F("ATmega128"));
#elif defined(__AVR_ATmega88__) || defined(__AVR_ATmega88P__)
  Serial.println(F("ATmega88"));
#elif defined(__AVR_ATmega64__)
  Serial.println(F("ATmega64"));
#elif defined(__AVR_ATmega48__) || defined(__AVR_ATmega48P__)
  Serial.println(F("ATmega48"));
#elif defined(__AVR_ATmega32__)
  Serial.println(F("ATmega32"));
#elif defined(__AVR_ATmega16__)
    Serial.println(F("ATmega16"));
#elif defined(__AVR_ATmega8535__)
  Serial.println(F("ATmega8535"));
#elif defined(__AVR_ATmega8__)
  Serial.println(F("Atmega8"));
#elif defined(__AVR_ATtiny84__)
  Serial.println(F("ATtiny84"));
#elif defined(__AVR_ATtiny85__)
  Serial.println(F("ATtiny85"));
#else
    Serial.println(F("ATmega328(P) / (Duemilanove, Diecimila, LilyPad, Mini, Micro, Fio, Nano, etc)"));
#endif
}

void dumpPulseParams() {
    Serial.print(F("Mark Excess: "));
    Serial.print(MARK_EXCESS);
    ;
    Serial.println(F(" uSecs"));
    Serial.print(F("Microseconds per tick: "));
    Serial.print(USECPERTICK);
    ;
    Serial.println(F(" uSecs"));
    Serial.print(F("Measurement tolerance: "));
    Serial.print(TOLERANCE);
    Serial.println(F("%"));
}

void dumpSignalParams() {
    Serial.print(F("Minimum Gap between IR Signals: "));
    Serial.print(_GAP);
    Serial.println(F(" uSecs"));
}

void dumpDebugMode() {
    Serial.print(F("Debug Mode: "));
#if DEBUG
  Serial.println(F("ON"));
#else
    Serial.println(F("OFF (Normal)"));
#endif

}

void dumpArduinoIDE() {
    Serial.print(F("Arduino IDE version: "));
    Serial.print(ARDUINO / 10000);
    Serial.write('.');
    Serial.print((ARDUINO % 10000) / 100);
    Serial.write('.');
    Serial.println(ARDUINO % 100);
}

void dumpProtocols() {

<<<<<<< HEAD
    Serial.println();
    Serial.print(F("IR PROTOCOLS  "));
    Serial.print(F("SEND     "));
    Serial.println(F("DECODE"));
    Serial.print(F("============= "));
    Serial.print(F("======== "));
    Serial.println(F("========"));
    Serial.print(F("RC5:          "));
    printSendEnabled(SEND_RC5);
    printDecodeEnabled(DECODE_RC6);
    Serial.print(F("RC6:          "));
    printSendEnabled(SEND_RC6);
    printDecodeEnabled(DECODE_RC5);
    Serial.print(F("NEC:          "));
    printSendEnabled(SEND_NEC);
    printDecodeEnabled(DECODE_NEC);
    Serial.print(F("SONY:         "));
    printSendEnabled(SEND_SONY);
    printDecodeEnabled(DECODE_SONY);
    Serial.print(F("PANASONIC:    "));
    printSendEnabled(SEND_PANASONIC);
    printDecodeEnabled(DECODE_PANASONIC);
    Serial.print(F("JVC:          "));
    printSendEnabled(SEND_JVC);
    printDecodeEnabled(DECODE_JVC);
    Serial.print(F("SAMSUNG:      "));
    printSendEnabled(SEND_SAMSUNG);
    printDecodeEnabled(DECODE_SAMSUNG);
    Serial.print(F("WHYNTER:      "));
    printSendEnabled(SEND_WHYNTER);
    printDecodeEnabled(DECODE_WHYNTER);
    Serial.print(F("AIWA_RC_T501: "));
    printSendEnabled(SEND_AIWA_RC_T501);
    printDecodeEnabled(DECODE_AIWA_RC_T501);
    Serial.print(F("LG:           "));
    printSendEnabled(SEND_LG);
    printDecodeEnabled(DECODE_LG);
    Serial.print(F("SANYO:        "));
    printSendEnabled(SEND_SANYO);
    printDecodeEnabled(DECODE_SANYO);
    Serial.print(F("MITSUBISHI:   "));
    printSendEnabled(SEND_MITSUBISHI);
    printDecodeEnabled(DECODE_MITSUBISHI);
    Serial.print(F("DISH:         "));
    printSendEnabled(SEND_DISH);
    printDecodeEnabled(DECODE_DISH);
    Serial.print(F("SHARP:        "));
    printSendEnabled(SEND_SHARP);
    printDecodeEnabled(DECODE_SHARP);
    Serial.print(F("DENON:        "));
    printSendEnabled(SEND_DENON);
    printDecodeEnabled(DECODE_DENON);
    Serial.print(F("PRONTO:       "));
    printSendEnabled(SEND_PRONTO);
    Serial.println(F("(Not Applicable)"));
=======
  Serial.println(); Serial.print(F("IR PROTOCOLS  "));  Serial.print(F("SEND     "));  Serial.println(F("DECODE"));
  Serial.print(F("============= "));  Serial.print(F("======== "));  Serial.println(F("========"));
  Serial.print(F("RC5:          "));  printSendEnabled(SEND_RC5);  printDecodeEnabled(DECODE_RC6);
  Serial.print(F("RC6:          "));  printSendEnabled(SEND_RC6);  printDecodeEnabled(DECODE_RC5);
  Serial.print(F("NEC:          "));  printSendEnabled(SEND_NEC);  printDecodeEnabled(DECODE_NEC);
  Serial.print(F("SONY:         "));  printSendEnabled(SEND_SONY);  printDecodeEnabled(DECODE_SONY);
  Serial.print(F("PANASONIC:    "));  printSendEnabled(SEND_PANASONIC);  printDecodeEnabled(DECODE_PANASONIC);
  Serial.print(F("JVC:          "));  printSendEnabled(SEND_JVC);  printDecodeEnabled(DECODE_JVC);
  Serial.print(F("SAMSUNG:      "));  printSendEnabled(SEND_SAMSUNG);  printDecodeEnabled(DECODE_SAMSUNG);
  Serial.print(F("WHYNTER:      "));  printSendEnabled(SEND_WHYNTER);  printDecodeEnabled(DECODE_WHYNTER);
  Serial.print(F("AIWA_RC_T501: "));  printSendEnabled(SEND_AIWA_RC_T501);  printDecodeEnabled(DECODE_AIWA_RC_T501);
  Serial.print(F("LG:           "));  printSendEnabled(SEND_LG);  printDecodeEnabled(DECODE_LG);
  Serial.print(F("SANYO:        "));  printSendEnabled(SEND_SANYO);  printDecodeEnabled(DECODE_SANYO);
  Serial.print(F("MITSUBISHI:   "));  printSendEnabled(SEND_MITSUBISHI);  printDecodeEnabled(DECODE_MITSUBISHI);
  Serial.print(F("DISH:         "));  printSendEnabled(SEND_DISH);  printDecodeEnabled(DECODE_DISH);
  Serial.print(F("SHARP:        "));  printSendEnabled(SEND_SHARP);  printDecodeEnabled(DECODE_SHARP);
  Serial.print(F("DENON:        "));  printSendEnabled(SEND_DENON);  printDecodeEnabled(DECODE_DENON);
  Serial.print(F("BOSEWAVE:     "));  printSendEnabled(SEND_BOSEWAVE);  printDecodeEnabled(DECODE_BOSEWAVE);
  Serial.print(F("PRONTO:       "));  printSendEnabled(SEND_PRONTO);  Serial.println(F("(Not Applicable)"));
>>>>>>> 5deea03e
}

void printSendEnabled(int flag) {
    if (flag) {
        Serial.print(F("Enabled  "));
    } else {
        Serial.print(F("Disabled "));
    }
}

void printDecodeEnabled(int flag) {
    if (flag) {
        Serial.println(F("Enabled"));
    } else {
        Serial.println(F("Disabled"));
    }
}

void dumpHeader() {
    Serial.println(F("IRremoteInfo - by AnalysIR (http://www.AnalysIR.com/)"));
    Serial.println(
            F(
                    "             - A helper sketch to assist in troubleshooting issues with the library by reviewing the settings within the IRremote library"));
    Serial.println(
            F(
                    "             - Prints out the important settings within the library, which can be configured to suit the many supported platforms"));
    Serial.println(
            F("             - When seeking on-line support, please post or upload the output of this sketch, where appropriate"));
    Serial.println();
    Serial.println(F("IRremote Library Settings"));
    Serial.println(F("========================="));
}

void dumpFooter() {
    Serial.println();
    Serial.println(F("Notes: "));
    Serial.println(F("     - Most of the seetings above can be configured in the following files included as part of the library"));
    Serial.println(F("     - IRremteInt.h"));
    Serial.println(F("     - IRremote.h"));
    Serial.println(
            F(
                    "     - You can save SRAM by disabling the Decode or Send features for any protocol (Near the top of IRremoteInt.h)"));
    Serial.println(
            F(
                    "     - Some Timer conflicts, with other libraries, can be easily resolved by configuring a differnt Timer for your platform"));
}<|MERGE_RESOLUTION|>--- conflicted
+++ resolved
@@ -10,62 +10,42 @@
  * Original Author: AnalysIR - IR software & modules for Makers & Pros, visit http://www.AnalysIR.com
  */
 
+
 #include <IRremote.h>
 
-// Function declarations for non Arduino IDE's
-void dumpHeader();
-void dumpRAWBUF();
-void dumpTIMER();
-void dumpTimerPin();
-void dumpClock();
-void dumpPlatform();
-void dumpPulseParams();
-void dumpSignalParams();
-void dumpArduinoIDE();
-void dumpDebugMode();
-void dumpProtocols();
-void dumpFooter();
-void printSendEnabled(int flag);
-void printDecodeEnabled(int flag);
-
-void setup() {
-    Serial.begin(115200);
-#if defined(__AVR_ATmega32U4__)
-    while (!Serial); //delay for Leonardo, but this loops forever for Maple Serial
-#endif
-    // Just to know which program is running on my Arduino
-    Serial.println(F("START " __FILE__ " from " __DATE__));
-
-    //Runs only once per restart of the Arduino.
-    dumpHeader();
-    dumpRAWBUF();
-    dumpTIMER();
-    dumpTimerPin();
-    dumpClock();
-    dumpPlatform();
-    dumpPulseParams();
-    dumpSignalParams();
-    dumpArduinoIDE();
-    dumpDebugMode();
-    dumpProtocols();
-    dumpFooter();
+void setup()
+{
+  Serial.begin(115200); //You may alter the BAUD rate here as needed
+  while (!Serial); //wait until Serial is established - required on some Platforms
+
+  //Runs only once per restart of the Arduino.
+  dumpHeader();
+  dumpRAWBUF();
+  dumpTIMER();
+  dumpTimerPin();
+  dumpClock();
+  dumpPlatform();
+  dumpPulseParams();
+  dumpSignalParams();
+  dumpArduinoIDE();
+  dumpDebugMode();
+  dumpProtocols();
+  dumpFooter();
 }
 
 void loop() {
-    //nothing to do!
+  //nothing to do!
 }
 
 void dumpRAWBUF() {
-    Serial.print(F("RAWBUF: "));
-    Serial.println(RAWBUF);
+  Serial.print(F("RAWBUF: "));
+  Serial.println(RAWBUF);
 }
 
 void dumpTIMER() {
-    boolean flag = false;
+  boolean flag = false;
 #ifdef IR_USE_TIMER1
-    Serial.print(F("Timer defined for use: "));
-    Serial.println(F("Timer1"));
-    flag = true;
+  Serial.print(F("Timer defined for use: ")); Serial.println(F("Timer1")); flag = true;
 #endif
 #ifdef IR_USE_TIMER2
   Serial.print(F("Timer defined for use: ")); Serial.println(F("Timer2")); flag = true;
@@ -92,24 +72,23 @@
   Serial.print(F("Timer defined for use: ")); Serial.println(F("Timer_TINY0")); flag = true;
 #endif
 
-    if (!flag) {
-        Serial.print(F("Timer Error: "));
-        Serial.println(F("not defined"));
-    }
+  if (!flag) {
+    Serial.print(F("Timer Error: ")); Serial.println(F("not defined"));
+  }
 }
 
 void dumpTimerPin() {
-    Serial.print(F("IR Tx Pin: "));
-    Serial.println(SEND_PIN);
+  Serial.print(F("IR Tx Pin: "));
+  Serial.println(TIMER_PWM_PIN);
 }
 
 void dumpClock() {
-    Serial.print(F("MCU Clock: "));
-    Serial.println(F_CPU);
+  Serial.print(F("MCU Clock: "));
+  Serial.println(F_CPU);
 }
 
 void dumpPlatform() {
-    Serial.print(F("MCU Platform: "));
+  Serial.print(F("MCU Platform: "));
 
 #if defined(__AVR_ATmega1280__)
   Serial.println(F("Arduino Mega1280"));
@@ -133,23 +112,23 @@
 #elif defined(__AVR_ATmega644__) || defined(__AVR_ATmega644P__)
   Serial.println(F("ATmega644"));
 #elif defined(__AVR_ATmega324P__) || defined(__AVR_ATmega324A__) || defined(__AVR_ATmega324PA__)
-  Serial.println(F("ATmega324"));
+  Serial.println(F("ATmega324")); 
 #elif defined(__AVR_ATmega164A__) || defined(__AVR_ATmega164P__)
   Serial.println(F("ATmega164"));
 #elif defined(__AVR_ATmega128__)
   Serial.println(F("ATmega128"));
 #elif defined(__AVR_ATmega88__) || defined(__AVR_ATmega88P__)
-  Serial.println(F("ATmega88"));
+  Serial.println(F("ATmega88"));  
 #elif defined(__AVR_ATmega64__)
   Serial.println(F("ATmega64"));
 #elif defined(__AVR_ATmega48__) || defined(__AVR_ATmega48P__)
   Serial.println(F("ATmega48"));
 #elif defined(__AVR_ATmega32__)
-  Serial.println(F("ATmega32"));
+  Serial.println(F("ATmega32"));  
 #elif defined(__AVR_ATmega16__)
-    Serial.println(F("ATmega16"));
+  Serial.println(F("ATmega16"));
 #elif defined(__AVR_ATmega8535__)
-  Serial.println(F("ATmega8535"));
+  Serial.println(F("ATmega8535"));  
 #elif defined(__AVR_ATmega8__)
   Serial.println(F("Atmega8"));
 #elif defined(__AVR_ATtiny84__)
@@ -157,108 +136,41 @@
 #elif defined(__AVR_ATtiny85__)
   Serial.println(F("ATtiny85"));
 #else
-    Serial.println(F("ATmega328(P) / (Duemilanove, Diecimila, LilyPad, Mini, Micro, Fio, Nano, etc)"));
+  Serial.println(F("ATmega328(P) / (Duemilanove, Diecimila, LilyPad, Mini, Micro, Fio, Nano, etc)"));
 #endif
 }
 
 void dumpPulseParams() {
-    Serial.print(F("Mark Excess: "));
-    Serial.print(MARK_EXCESS);
-    ;
-    Serial.println(F(" uSecs"));
-    Serial.print(F("Microseconds per tick: "));
-    Serial.print(USECPERTICK);
-    ;
-    Serial.println(F(" uSecs"));
-    Serial.print(F("Measurement tolerance: "));
-    Serial.print(TOLERANCE);
-    Serial.println(F("%"));
+  Serial.print(F("Mark Excess: ")); Serial.print(MARK_EXCESS);; Serial.println(F(" uSecs"));
+  Serial.print(F("Microseconds per tick: ")); Serial.print(USECPERTICK);; Serial.println(F(" uSecs"));
+  Serial.print(F("Measurement tolerance: ")); Serial.print(TOLERANCE); Serial.println(F("%"));
 }
 
 void dumpSignalParams() {
-    Serial.print(F("Minimum Gap between IR Signals: "));
-    Serial.print(_GAP);
-    Serial.println(F(" uSecs"));
+  Serial.print(F("Minimum Gap between IR Signals: ")); Serial.print(_GAP); Serial.println(F(" uSecs"));
 }
 
 void dumpDebugMode() {
-    Serial.print(F("Debug Mode: "));
+  Serial.print(F("Debug Mode: "));
 #if DEBUG
   Serial.println(F("ON"));
 #else
-    Serial.println(F("OFF (Normal)"));
+  Serial.println(F("OFF (Normal)"));
 #endif
 
 }
 
 void dumpArduinoIDE() {
-    Serial.print(F("Arduino IDE version: "));
-    Serial.print(ARDUINO / 10000);
-    Serial.write('.');
-    Serial.print((ARDUINO % 10000) / 100);
-    Serial.write('.');
-    Serial.println(ARDUINO % 100);
+  Serial.print(F("Arduino IDE version: "));
+  Serial.print(ARDUINO / 10000);
+  Serial.write('.');
+  Serial.print((ARDUINO % 10000) / 100);
+  Serial.write('.');
+  Serial.println(ARDUINO % 100);
 }
 
 void dumpProtocols() {
 
-<<<<<<< HEAD
-    Serial.println();
-    Serial.print(F("IR PROTOCOLS  "));
-    Serial.print(F("SEND     "));
-    Serial.println(F("DECODE"));
-    Serial.print(F("============= "));
-    Serial.print(F("======== "));
-    Serial.println(F("========"));
-    Serial.print(F("RC5:          "));
-    printSendEnabled(SEND_RC5);
-    printDecodeEnabled(DECODE_RC6);
-    Serial.print(F("RC6:          "));
-    printSendEnabled(SEND_RC6);
-    printDecodeEnabled(DECODE_RC5);
-    Serial.print(F("NEC:          "));
-    printSendEnabled(SEND_NEC);
-    printDecodeEnabled(DECODE_NEC);
-    Serial.print(F("SONY:         "));
-    printSendEnabled(SEND_SONY);
-    printDecodeEnabled(DECODE_SONY);
-    Serial.print(F("PANASONIC:    "));
-    printSendEnabled(SEND_PANASONIC);
-    printDecodeEnabled(DECODE_PANASONIC);
-    Serial.print(F("JVC:          "));
-    printSendEnabled(SEND_JVC);
-    printDecodeEnabled(DECODE_JVC);
-    Serial.print(F("SAMSUNG:      "));
-    printSendEnabled(SEND_SAMSUNG);
-    printDecodeEnabled(DECODE_SAMSUNG);
-    Serial.print(F("WHYNTER:      "));
-    printSendEnabled(SEND_WHYNTER);
-    printDecodeEnabled(DECODE_WHYNTER);
-    Serial.print(F("AIWA_RC_T501: "));
-    printSendEnabled(SEND_AIWA_RC_T501);
-    printDecodeEnabled(DECODE_AIWA_RC_T501);
-    Serial.print(F("LG:           "));
-    printSendEnabled(SEND_LG);
-    printDecodeEnabled(DECODE_LG);
-    Serial.print(F("SANYO:        "));
-    printSendEnabled(SEND_SANYO);
-    printDecodeEnabled(DECODE_SANYO);
-    Serial.print(F("MITSUBISHI:   "));
-    printSendEnabled(SEND_MITSUBISHI);
-    printDecodeEnabled(DECODE_MITSUBISHI);
-    Serial.print(F("DISH:         "));
-    printSendEnabled(SEND_DISH);
-    printDecodeEnabled(DECODE_DISH);
-    Serial.print(F("SHARP:        "));
-    printSendEnabled(SEND_SHARP);
-    printDecodeEnabled(DECODE_SHARP);
-    Serial.print(F("DENON:        "));
-    printSendEnabled(SEND_DENON);
-    printDecodeEnabled(DECODE_DENON);
-    Serial.print(F("PRONTO:       "));
-    printSendEnabled(SEND_PRONTO);
-    Serial.println(F("(Not Applicable)"));
-=======
   Serial.println(); Serial.print(F("IR PROTOCOLS  "));  Serial.print(F("SEND     "));  Serial.println(F("DECODE"));
   Serial.print(F("============= "));  Serial.print(F("======== "));  Serial.println(F("========"));
   Serial.print(F("RC5:          "));  printSendEnabled(SEND_RC5);  printDecodeEnabled(DECODE_RC6);
@@ -278,50 +190,42 @@
   Serial.print(F("DENON:        "));  printSendEnabled(SEND_DENON);  printDecodeEnabled(DECODE_DENON);
   Serial.print(F("BOSEWAVE:     "));  printSendEnabled(SEND_BOSEWAVE);  printDecodeEnabled(DECODE_BOSEWAVE);
   Serial.print(F("PRONTO:       "));  printSendEnabled(SEND_PRONTO);  Serial.println(F("(Not Applicable)"));
->>>>>>> 5deea03e
 }
 
 void printSendEnabled(int flag) {
-    if (flag) {
-        Serial.print(F("Enabled  "));
-    } else {
-        Serial.print(F("Disabled "));
-    }
+  if (flag) {
+    Serial.print(F("Enabled  "));
+  }
+  else {
+    Serial.print(F("Disabled "));
+  }
 }
 
 void printDecodeEnabled(int flag) {
-    if (flag) {
-        Serial.println(F("Enabled"));
-    } else {
-        Serial.println(F("Disabled"));
-    }
+  if (flag) {
+    Serial.println(F("Enabled"));
+  }
+  else {
+    Serial.println(F("Disabled"));
+  }
 }
 
 void dumpHeader() {
-    Serial.println(F("IRremoteInfo - by AnalysIR (http://www.AnalysIR.com/)"));
-    Serial.println(
-            F(
-                    "             - A helper sketch to assist in troubleshooting issues with the library by reviewing the settings within the IRremote library"));
-    Serial.println(
-            F(
-                    "             - Prints out the important settings within the library, which can be configured to suit the many supported platforms"));
-    Serial.println(
-            F("             - When seeking on-line support, please post or upload the output of this sketch, where appropriate"));
-    Serial.println();
-    Serial.println(F("IRremote Library Settings"));
-    Serial.println(F("========================="));
+  Serial.println(F("IRremoteInfo - by AnalysIR (http://www.AnalysIR.com/)"));
+  Serial.println(F("             - A helper sketch to assist in troubleshooting issues with the library by reviewing the settings within the IRremote library"));
+  Serial.println(F("             - Prints out the important settings within the library, which can be configured to suit the many supported platforms"));
+  Serial.println(F("             - When seeking on-line support, please post or upload the output of this sketch, where appropriate"));
+  Serial.println();
+  Serial.println(F("IRremote Library Settings"));
+  Serial.println(F("========================="));
 }
 
 void dumpFooter() {
-    Serial.println();
-    Serial.println(F("Notes: "));
-    Serial.println(F("     - Most of the seetings above can be configured in the following files included as part of the library"));
-    Serial.println(F("     - IRremteInt.h"));
-    Serial.println(F("     - IRremote.h"));
-    Serial.println(
-            F(
-                    "     - You can save SRAM by disabling the Decode or Send features for any protocol (Near the top of IRremoteInt.h)"));
-    Serial.println(
-            F(
-                    "     - Some Timer conflicts, with other libraries, can be easily resolved by configuring a differnt Timer for your platform"));
+  Serial.println();
+  Serial.println(F("Notes: "));
+  Serial.println(F("     - Most of the seetings above can be configured in the following files included as part of the library"));
+  Serial.println(F("     - IRremteInt.h"));
+  Serial.println(F("     - IRremote.h"));
+  Serial.println(F("     - You can save SRAM by disabling the Decode or Send features for any protocol (Near the top of IRremoteInt.h)"));
+  Serial.println(F("     - Some Timer conflicts, with other libraries, can be easily resolved by configuring a differnt Timer for your platform"));
 }