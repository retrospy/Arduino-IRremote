<<<<<<< HEAD
## 2.4.0 - 2017/08/10
 - Cleanup of hardware dependencies. Merge in SAM support [PR #437](https://github.com/z3t0/Arduino-IRremote/pull/437)
=======
## 2.4.3
- Added Philips Extended RC-5 protocol support [PR #522] (https://github.com/z3t0/Arduino-IRremote/pull/522)
>>>>>>> bdb9f1c1

## 2.3.3 - 2017/03/31
- Added ESP32 IR receive support [PR #427](https://github.com/z3t0/Arduino-IRremote/pull/425)

## 2.2.3 - 2017/03/27
- Fix calculation of pause length in LEGO PF protocol [PR #427](https://github.com/z3t0/Arduino-IRremote/pull/427)

## 2.2.2 - 2017/01/20
- Fixed naming bug [PR #398](https://github.com/z3t0/Arduino-IRremote/pull/398)

## 2.2.1 - 2016/07/27
- Added tests for Lego Power Functions Protocol [PR #336](https://github.com/z3t0/Arduino-IRremote/pull/336)

## 2.2.0 - 2016/06/28
- Added support for ATmega8535
- Added support for ATmega16
- Added support for ATmega32
- Added support for ATmega164
- Added support for ATmega324
- Added support for ATmega644
- Added support for ATmega1284
- Added support for ATmega64
- Added support for ATmega128

[PR](https://github.com/z3t0/Arduino-IRremote/pull/324)

## 2.1.1 - 2016/05/04
- Added Lego Power Functions Protocol [PR #309](https://github.com/z3t0/Arduino-IRremote/pull/309)

## 2.1.0 - 2016/02/20
- Improved Debugging [PR #258](https://github.com/z3t0/Arduino-IRremote/pull/258)
- Display TIME instead of TICKS [PR #258](https://github.com/z3t0/Arduino-IRremote/pull/258)

## 2.0.4 - 2016/02/20
- Add Panasonic and JVC to IRrecord example [PR](https://github.com/z3t0/Arduino-IRremote/pull/54)

## 2.0.3 - 2016/02/20
- Change IRSend Raw parameter to const [PR](https://github.com/z3t0/Arduino-IRremote/pull/227)

## 2.0.2 - 2015/12/02
- Added IRremoteInfo Sketch - [PR](https://github.com/z3t0/Arduino-IRremote/pull/241)
- Enforcing changelog.md

## 2.0.1 - 2015/07/26 - [Release](https://github.com/shirriff/Arduino-IRremote/releases/tag/BETA)
### Changes
- Updated README
- Updated Contributors
- Fixed #110 Mess
- Created Gitter Room
- Added Gitter Badge
- Standardised Code Base
- Clean Debug Output
- Optimized Send Loops
- Modularized Design
- Optimized and Updated Examples
- Improved Documentation
- Fixed and Improved many coding errors
- Fixed Aiwa RC-T501 Decoding
- Fixed Interrupt on ATmega8
- Switched to Stable Release of @PlatformIO

### Additions
- Added Aiwa RC-T501 Protocol
- Added Denon Protocol
- Added Pronto Support
- Added Library Properties
- Added Template For New Protocols
- Added this changelog
- Added Teensy LC Support
- Added ATtiny84 Support
- Added ATtiny85 Support
- Added isIdle method

### Deletions
- Removed (Fixed) #110
- Broke Teensy 3 / 3.1 Support

### Not Working
- Teensy 3 / 3.1 Support is in Development<|MERGE_RESOLUTION|>--- conflicted
+++ resolved
@@ -1,10 +1,8 @@
-<<<<<<< HEAD
+## 2.5.0
+- Added Philips Extended RC-5 protocol support [PR #522] (https://github.com/z3t0/Arduino-IRremote/pull/522)
+
 ## 2.4.0 - 2017/08/10
  - Cleanup of hardware dependencies. Merge in SAM support [PR #437](https://github.com/z3t0/Arduino-IRremote/pull/437)
-=======
-## 2.4.3
-- Added Philips Extended RC-5 protocol support [PR #522] (https://github.com/z3t0/Arduino-IRremote/pull/522)
->>>>>>> bdb9f1c1
 
 ## 2.3.3 - 2017/03/31
 - Added ESP32 IR receive support [PR #427](https://github.com/z3t0/Arduino-IRremote/pull/425)
